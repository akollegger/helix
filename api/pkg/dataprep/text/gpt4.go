package text

import (
	"encoding/json"
	"fmt"
	"strings"

	"github.com/helixml/helix/api/pkg/types"
	openai "github.com/sashabaranov/go-openai"
)

// If there is not enough context to generate %d questions, you can generate fewer questions.

// In the worst case scenario, where you are unable to generate any questions, please respond with an empty array.

// It's VERY important that you don't include any additional text in your response, otherwise the system will be unable to parse your response.

// ONLY include the JSON array of questions and answers.

const GPT4_CONCURRENCY = 20

// this is in bytes but the actual limit is in tokens. there's always 1 or more
// byte per token though. also, subtract a buffer for the user prompt..

// TODO: we might still choose to make this context window smaller because the
// gpt4-1106-preview output is max 4k tokens, so on a large document we'll start
// to lose qapairs that we'd get if we did chunk. The benefit of coherence on
// smaller articles is probably worth it though? TBD
const GPT4_CHUNK_SIZE = 128000 - 4000

func NewDataPrepTextGPT4(options DataPrepTextOptions) (*DataOpenAIGPT, error) {
	getSystemPromptFn := func(chunk string, options DataPrepTextOptions) string {
		return fmt.Sprintf(`
You are a Teacher/ Professor. Your task is to setup a quiz/examination.
Using the provided context, formulate %d questions that captures an important fact from the context.
You MUST obey the following criteria:
	- Restrict the question to the context information provided.
	- Do NOT create a question that cannot be answered from the context.
	- Phrase the question so that it does NOT refer to specific context. For instance, do NOT put phrases like given provided context or in this work in the question, because if the question is asked elsewhere it wouldn't be provided specific context. Replace these terms with specific details.
	
BAD questions:
	What did the author do in his childhood
	What were the main findings in this report
	
GOOD questions:
	What did Barack Obama do in his childhood
	What were the main findings in the original Transformers paper by Vaswani et al.

The user will provide the context you should summarize into %d questions.

Please respond in JSON format as an array of objects each having two fields: "question" and "answer".
`, options.QuestionsPerChunk, options.QuestionsPerChunk)
	}

	// TODO: put filename in
	getUserPromptFn := func(chunk, documentID, documentGroupID string, options DataPrepTextOptions) string {
		return fmt.Sprintf(`
Given the following context - please convert it into %d question and answer pairs. Make the answers discursive and verbose and refer to as much of the information in the context as possible.

ONLY include a question if you know the answer from the context.

If there is not enough context to generate %d questions, you can generate fewer questions.

In the worst case scenario, where you are unable to generate any questions, please respond with an empty array.

It's VERY important that you don't include any additional text in your response, otherwise the system will be unable to parse your response.

ONLY include the JSON array of questions and answers.

Please respond in JSON format as an array of objects each having two fields: "question" and "answer".

<<<<<<< HEAD
This DOCUMENT_ID is %s
This DOCUMENT_GROUP_ID is %s

In every question and answer, you MUST reference the DOCUMENT_ID and DOCUMENT_GROUP_ID.

For example:
Question: In document A1B2C3 (document group B2C3D4), what has Kier Starmer pointed out regarding NHS waiting lists?
Answer: In document A1B2C3 (document group B2C3D4), Kier Starmer has pointed out that NHS waiting lists have increased since the prime minister set the goal of reducing them.

In the first five question-answer pairs, summarize the document, especially based on the document's title. For example:

Question: In document A1B2C3 (document group B2C3D4), what action are the doctors going to do?
Answer: Document A1B2C3 (document group B2C3D4) talks about how the junior doctors are going to stage more strikes.

Here is the context:
%s`, options.QuestionsPerChunk, options.QuestionsPerChunk, documentID, documentGroupID, chunk)
=======
Here is the context:
%s`, options.QuestionsPerChunk, options.QuestionsPerChunk, chunk)
>>>>>>> 0cdad031
	}

	parseResponseFn := func(answer string, options DataPrepTextOptions) ([]types.DataPrepTextQuestion, error) {
		answer = strings.TrimPrefix(answer, "```json")
		// sometimes GPT4 in it's wisdom puts a message after the enclosing ```json``` block
		parts := strings.Split(answer, "```")
		answer = parts[0]
		var resRaw []types.DataPrepTextQuestionRaw
		err := json.Unmarshal([]byte(answer), &resRaw)
		if err != nil {
			return nil, fmt.Errorf("error parsing JSON:\n\n%s", answer)
		}

		res := []types.DataPrepTextQuestion{}
		for _, q := range resRaw {
			res = append(res, types.DataPrepTextQuestion{
				Conversations: []types.DataPrepTextQuestionPart{
					{
						From:  "human",
						Value: q.Question,
					},
					{
						From:  "gpt",
						Value: q.Answer,
					},
				},
			})
		}

		return res, nil
	}

	return NewDataOpenAIGPT(
		options,
		openai.GPT4TurboPreview,
		GPT4_CONCURRENCY,
		GPT4_CHUNK_SIZE,
		getSystemPromptFn,
		getUserPromptFn,
		parseResponseFn,
	)

}<|MERGE_RESOLUTION|>--- conflicted
+++ resolved
@@ -69,27 +69,8 @@
 
 Please respond in JSON format as an array of objects each having two fields: "question" and "answer".
 
-<<<<<<< HEAD
-This DOCUMENT_ID is %s
-This DOCUMENT_GROUP_ID is %s
-
-In every question and answer, you MUST reference the DOCUMENT_ID and DOCUMENT_GROUP_ID.
-
-For example:
-Question: In document A1B2C3 (document group B2C3D4), what has Kier Starmer pointed out regarding NHS waiting lists?
-Answer: In document A1B2C3 (document group B2C3D4), Kier Starmer has pointed out that NHS waiting lists have increased since the prime minister set the goal of reducing them.
-
-In the first five question-answer pairs, summarize the document, especially based on the document's title. For example:
-
-Question: In document A1B2C3 (document group B2C3D4), what action are the doctors going to do?
-Answer: Document A1B2C3 (document group B2C3D4) talks about how the junior doctors are going to stage more strikes.
-
-Here is the context:
-%s`, options.QuestionsPerChunk, options.QuestionsPerChunk, documentID, documentGroupID, chunk)
-=======
 Here is the context:
 %s`, options.QuestionsPerChunk, options.QuestionsPerChunk, chunk)
->>>>>>> 0cdad031
 	}
 
 	parseResponseFn := func(answer string, options DataPrepTextOptions) ([]types.DataPrepTextQuestion, error) {
