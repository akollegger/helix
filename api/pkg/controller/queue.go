--- conflicted
+++ resolved
@@ -14,12 +14,7 @@
 )
 
 // this function expects the sessionQueueMtx to be locked when it is run
-<<<<<<< HEAD
 func (c *Controller) getMatchingSessionFilterIndex(_ context.Context, filter types.SessionFilter) int {
-=======
-func (c *Controller) getMatchingSessionFilterIndex(ctx context.Context, filter types.SessionFilter) int {
-
->>>>>>> d936024f
 	for i, session := range c.sessionQueue {
 		// include sessions that are older than filter.Older
 		// so - filter out ones that are too new
