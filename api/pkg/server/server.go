package server

import (
	"context"
	"fmt"
	"net/http"
	"time"

	"github.com/davecgh/go-spew/spew"
	"github.com/gorilla/mux"
	"github.com/lukemarsden/helix/api/pkg/controller"
	"github.com/lukemarsden/helix/api/pkg/janitor"
	"github.com/lukemarsden/helix/api/pkg/store"
	"github.com/lukemarsden/helix/api/pkg/stripe"
	"github.com/lukemarsden/helix/api/pkg/system"
)

const API_PREFIX = "/api/v1"

type ServerOptions struct {
	URL           string
	Host          string
	Port          int
	KeyCloakURL   string
	KeyCloakToken string
	RunnerToken   string
	// a list of keycloak ids that are considered admins
	// if the string '*' is included it means ALL users
	AdminIDs []string
	// this is for when we are running localfs filesystem
	// and we need to add a route to view files based on their path
	// we are assuming all file storage is open right now
	// so we just deep link to the object path and don't apply auth
	// (this is so helix nodes can see files)
	// later, we might add a token to the URLs
	LocalFilestorePath string
}

type HelixAPIServer struct {
	Options    ServerOptions
	Store      store.Store
	Stripe     *stripe.Stripe
	Controller *controller.Controller
	Janitor    *janitor.Janitor
	runnerAuth *runnerAuth
	adminAuth  *adminAuth
}

func NewServer(
	options ServerOptions,
	store store.Store,
	stripe *stripe.Stripe,
	controller *controller.Controller,
	janitor *janitor.Janitor,
) (*HelixAPIServer, error) {
	if options.URL == "" {
		return nil, fmt.Errorf("server url is required")
	}
	if options.Host == "" {
		return nil, fmt.Errorf("server host is required")
	}
	if options.Port == 0 {
		return nil, fmt.Errorf("server port is required")
	}
	if options.KeyCloakURL == "" {
		return nil, fmt.Errorf("keycloak url is required")
	}
	if options.KeyCloakToken == "" {
		return nil, fmt.Errorf("keycloak token is required")
	}
	if options.RunnerToken == "" {
		return nil, fmt.Errorf("runner token is required")
	}
	runnerAuth, err := newRunnerAuth(options.RunnerToken)
	if err != nil {
		return nil, err
	}
	return &HelixAPIServer{
		Options:    options,
		Store:      store,
		Stripe:     stripe,
		Controller: controller,
		Janitor:    janitor,
		runnerAuth: runnerAuth,
		adminAuth:  newAdminAuth(options.AdminIDs),
	}, nil
}

func (apiServer *HelixAPIServer) ListenAndServe(ctx context.Context, cm *system.CleanupManager) error {
	router := mux.NewRouter()
	err := apiServer.Janitor.InjectMiddleware(router)
	if err != nil {
		return err
	}
	router.Use(apiServer.corsMiddleware)
	router.Use(errorLoggingMiddleware)

	subrouter := router.PathPrefix(API_PREFIX).Subrouter()

	// auth router requires a valid token from keycloak
	authRouter := subrouter.MatcherFunc(func(r *http.Request, rm *mux.RouteMatch) bool {
		return true
	}).Subrouter()

	maybeAuthRouter := subrouter.MatcherFunc(func(r *http.Request, rm *mux.RouteMatch) bool {
		return true
	}).Subrouter()

	keycloak := newKeycloak(apiServer.Options)
	keyCloakMiddleware := newMiddleware(keycloak, apiServer.Options, apiServer.Store)
	authRouter.Use(keyCloakMiddleware.enforceVerifyToken)
	maybeAuthRouter.Use(keyCloakMiddleware.maybeVerifyToken)

	// runner router requires a valid runner token
	runnerRouter := subrouter.MatcherFunc(func(r *http.Request, rm *mux.RouteMatch) bool {
		return true
	}).Subrouter()
	runnerRouter.Use(apiServer.runnerAuth.middleware)

	// admin auth
	adminRouter := authRouter.MatcherFunc(func(r *http.Request, rm *mux.RouteMatch) bool {
		return true
	}).Subrouter()
	adminRouter.Use(apiServer.adminAuth.middleware)
	subrouter.HandleFunc("/config", system.DefaultWrapperWithConfig(apiServer.config, system.WrapperConfig{
		SilenceErrors: true,
	})).Methods("GET")

	subrouter.HandleFunc("/config/js", apiServer.configJS).Methods("GET")

	// this is not authenticated because we use the webhook signing secret
	// the stripe library handles http management
	subrouter.HandleFunc("/stripe/webhook", apiServer.subscriptionWebhook).Methods("POST")

	authRouter.HandleFunc("/status", system.DefaultWrapper(apiServer.status)).Methods("GET")
	authRouter.HandleFunc("/transactions", system.DefaultWrapper(apiServer.getTransactions)).Methods("GET")

<<<<<<< HEAD
	// these routes all need to check the path being asked for
	// and check the user asking for it and do permissions based on that
	// this should be easy because the paths are all of the form /users/{userid}/sessions/{sessionid}/...
	// obvs is the user is admin then they can see anything
=======
	// the auth here is handled because we prefix the user path based on the auth context
	// e.g. /sessions/123 becomes /users/456/sessions/123
	// so - the point is, the auth is done by injecting the user id based on the token
>>>>>>> 6dc4f6a0
	authRouter.HandleFunc("/filestore/config", system.DefaultWrapper(apiServer.filestoreConfig)).Methods("GET")
	authRouter.HandleFunc("/filestore/list", system.DefaultWrapper(apiServer.filestoreList)).Methods("GET")
	authRouter.HandleFunc("/filestore/get", system.DefaultWrapper(apiServer.filestoreGet)).Methods("GET")
	authRouter.HandleFunc("/filestore/folder", system.DefaultWrapper(apiServer.filestoreCreateFolder)).Methods("POST")
	authRouter.HandleFunc("/filestore/upload", system.DefaultWrapper(apiServer.filestoreUpload)).Methods("POST")
	authRouter.HandleFunc("/filestore/rename", system.DefaultWrapper(apiServer.filestoreRename)).Methods("PUT")
	authRouter.HandleFunc("/filestore/delete", system.DefaultWrapper(apiServer.filestoreDelete)).Methods("DELETE")

	authRouter.HandleFunc("/subscription/new", system.DefaultWrapper(apiServer.subscriptionCreate)).Methods("POST")
	authRouter.HandleFunc("/subscription/manage", system.DefaultWrapper(apiServer.subscriptionManage)).Methods("POST")

	authRouter.HandleFunc("/api_keys", system.DefaultWrapper(apiServer.createAPIKey)).Methods("POST")
	authRouter.HandleFunc("/api_keys", system.DefaultWrapper(apiServer.getAPIKeys)).Methods("GET")
	authRouter.HandleFunc("/api_keys", system.DefaultWrapper(apiServer.deleteAPIKey)).Methods("DELETE")
	authRouter.HandleFunc("/api_keys/check", system.DefaultWrapper(apiServer.checkAPIKey)).Methods("GET")

	if apiServer.Options.LocalFilestorePath != "" {
		// disable directory listings
		fileServer := http.FileServer(neuteredFileSystem{http.Dir(apiServer.Options.LocalFilestorePath)})
		subrouter.PathPrefix("/filestore/viewer/").Handler(http.StripPrefix(fmt.Sprintf("%s/filestore/viewer/", API_PREFIX), http.HandlerFunc(func(w http.ResponseWriter, r *http.Request) {
			// if the user is admin then can see anything
			// if the user is runner then can see anything
			// if the path is part of the user path then can see it
			// otherwise access denied
			// turn off directory listings
			fmt.Printf("r.URL() --------------------------------------\n")
			spew.Dump(r.URL)
			fileServer.ServeHTTP(w, r)
		})))
	}

	authRouter.HandleFunc("/sessions", system.DefaultWrapper(apiServer.getSessions)).Methods("GET")
	authRouter.HandleFunc("/sessions", system.DefaultWrapper(apiServer.createSession)).Methods("POST")
	maybeAuthRouter.HandleFunc("/sessions/{id}", system.Wrapper(apiServer.getSession)).Methods("GET")
	maybeAuthRouter.HandleFunc("/sessions/{id}/summary", system.Wrapper(apiServer.getSessionSummary)).Methods("GET")
	authRouter.HandleFunc("/sessions/{id}", system.Wrapper(apiServer.updateSession)).Methods("PUT")
	authRouter.HandleFunc("/sessions/{id}", system.Wrapper(apiServer.deleteSession)).Methods("DELETE")
	authRouter.HandleFunc("/sessions/{id}/restart", system.Wrapper(apiServer.restartSession)).Methods("PUT")
	authRouter.HandleFunc("/sessions/{id}/config", system.Wrapper(apiServer.updateSessionConfig)).Methods("PUT")

	authRouter.HandleFunc("/sessions/{id}/meta", system.Wrapper(apiServer.updateSessionMeta)).Methods("PUT")
	authRouter.HandleFunc("/sessions/{id}/finetune/start", system.Wrapper(apiServer.startSessionFinetune)).Methods("POST")
	authRouter.HandleFunc("/sessions/{id}/finetune/documents", system.Wrapper(apiServer.finetuneAddDocuments)).Methods("PUT")
	authRouter.HandleFunc("/sessions/{id}/finetune/clone/{interaction}/{mode}", system.Wrapper(apiServer.cloneFinetuneInteraction)).Methods("POST")
	authRouter.HandleFunc("/sessions/{id}/finetune/text/retry", system.Wrapper(apiServer.retryTextFinetune)).Methods("PUT")
	maybeAuthRouter.HandleFunc("/sessions/{id}/finetune/text/conversations/{interaction}", system.Wrapper(apiServer.getSessionFinetuneConversation)).Methods("GET")
	authRouter.HandleFunc("/sessions/{id}/finetune/text/conversations/{interaction}", system.Wrapper(apiServer.setSessionFinetuneConversation)).Methods("PUT")

	// authRouter.HandleFunc("/bots", system.DefaultWrapper(apiServer.getBots)).Methods("GET")
	// authRouter.HandleFunc("/bots", system.DefaultWrapper(apiServer.createBot)).Methods("POST")
	// authRouter.HandleFunc("/bots/{id}", system.DefaultWrapper(apiServer.updateBot)).Methods("PUT")
	// authRouter.HandleFunc("/bots/{id}", system.DefaultWrapper(apiServer.deleteBot)).Methods("DELETE")

	adminRouter.HandleFunc("/dashboard", system.DefaultWrapper(apiServer.dashboard)).Methods("GET")

	// all these routes are secured via runner tokens
	runnerRouter.HandleFunc("/runner/{runnerid}/nextsession", system.DefaultWrapper(apiServer.getNextRunnerSession)).Methods("GET")
	runnerRouter.HandleFunc("/runner/{runnerid}/response", system.DefaultWrapper(apiServer.handleRunnerResponse)).Methods("POST")
	runnerRouter.HandleFunc("/runner/{runnerid}/state", system.DefaultWrapper(apiServer.handleRunnerMetrics)).Methods("POST")
	runnerRouter.HandleFunc("/runner/{runnerid}/session/{sessionid}/download/file", apiServer.runnerSessionDownloadFile).Methods("GET")
	runnerRouter.HandleFunc("/runner/{runnerid}/session/{sessionid}/download/folder", apiServer.runnerSessionDownloadFolder).Methods("GET")
	runnerRouter.HandleFunc("/runner/{runnerid}/session/{sessionid}/upload/files", system.DefaultWrapper(apiServer.runnerSessionUploadFiles)).Methods("POST")
	runnerRouter.HandleFunc("/runner/{runnerid}/session/{sessionid}/upload/folder", system.DefaultWrapper(apiServer.runnerSessionUploadFolder)).Methods("POST")

	StartUserWebSocketServer(
		ctx,
		subrouter,
		apiServer.Controller,
		"/ws/user",
		apiServer.Controller.UserWebsocketEventChanWriter,
		keyCloakMiddleware.userIDFromRequest,
	)

	StartRunnerWebSocketServer(
		ctx,
		subrouter,
		apiServer.Controller,
		"/ws/runner",
		apiServer.Controller.RunnerWebsocketEventChanReader,
		apiServer.runnerAuth.isRequestAuthenticated,
	)

	srv := &http.Server{
		Addr:              fmt.Sprintf("%s:%d", apiServer.Options.Host, apiServer.Options.Port),
		WriteTimeout:      time.Minute * 15,
		ReadTimeout:       time.Minute * 15,
		ReadHeaderTimeout: time.Minute * 15,
		IdleTimeout:       time.Minute * 60,
		Handler:           router,
	}
	return srv.ListenAndServe()
}<|MERGE_RESOLUTION|>--- conflicted
+++ resolved
@@ -135,16 +135,9 @@
 	authRouter.HandleFunc("/status", system.DefaultWrapper(apiServer.status)).Methods("GET")
 	authRouter.HandleFunc("/transactions", system.DefaultWrapper(apiServer.getTransactions)).Methods("GET")
 
-<<<<<<< HEAD
-	// these routes all need to check the path being asked for
-	// and check the user asking for it and do permissions based on that
-	// this should be easy because the paths are all of the form /users/{userid}/sessions/{sessionid}/...
-	// obvs is the user is admin then they can see anything
-=======
 	// the auth here is handled because we prefix the user path based on the auth context
 	// e.g. /sessions/123 becomes /users/456/sessions/123
 	// so - the point is, the auth is done by injecting the user id based on the token
->>>>>>> 6dc4f6a0
 	authRouter.HandleFunc("/filestore/config", system.DefaultWrapper(apiServer.filestoreConfig)).Methods("GET")
 	authRouter.HandleFunc("/filestore/list", system.DefaultWrapper(apiServer.filestoreList)).Methods("GET")
 	authRouter.HandleFunc("/filestore/get", system.DefaultWrapper(apiServer.filestoreGet)).Methods("GET")
