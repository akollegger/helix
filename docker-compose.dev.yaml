--- conflicted
+++ resolved
@@ -69,7 +69,7 @@
       - POSTGRES_DB=postgres
       - POSTGRES_USER=postgres
       - POSTGRES_PASSWORD=${POSTGRES_ADMIN_PASSWORD-postgres}
-<<<<<<< HEAD
+      - POSTGRES_DATABASES=keycloak
   # postgres 15 with pgvector installed
   # why run this as a different server?
   # because we want the quick path to something working without having to create a hard dependency on pgvector
@@ -88,9 +88,6 @@
       - POSTGRES_DB=postgres
       - POSTGRES_USER=postgres
       - POSTGRES_PASSWORD=${POSTGRES_ADMIN_PASSWORD-postgres}
-=======
-      - POSTGRES_DATABASES=keycloak
->>>>>>> be0d6693
   keycloak:
     image: quay.io/keycloak/keycloak:23.0
     restart: always
