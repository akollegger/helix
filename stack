#!/usr/bin/env bash
set -euo pipefail
IFS=$'\n\t'

export DIR="$( cd "$( dirname "${BASH_SOURCE[0]}" )" && pwd )"
export TMUX_SESSION=${TMUX_SESSION:="helix"}
export WITH_RUNNER=${WITH_RUNNER:=""}

function mock-runner() {
   go run . runner \
    --mock-runner \
    --api-host http://localhost \
    --api-token oh-hallo-insecure-token \
    --memory 24GB \
    --runner-id mock \
    --timeout-seconds 20 \
    --label gpu=4090 "$@"
}

function build() {
  docker-compose -f docker-compose.dev.yaml build
}

function start() {
  if tmux has-session -t "$TMUX_SESSION" 2>/dev/null; then
    echo "Session $TMUX_SESSION already exists. Attaching..."
    sleep 1
    tmux -2 attach -t $TMUX_SESSION
    exit 0;
  fi

  export MANUALRUN=1
  export LOG_LEVEL=debug

  echo "Starting docker-compose"
  if [[ -n "$WITH_RUNNER" ]]; then
    docker-compose -f docker-compose.dev.yaml --profile dev_gpu_runner up --build -d
  else
    docker-compose -f docker-compose.dev.yaml up -d
  fi
  sleep 2

  echo "Creating tmux session $TMUX_SESSION..."

  # get the size of the window and create a session at that size
  local screensize=$(stty size)
  local width=$(echo -n "$screensize" | awk '{print $2}')
  local height=$(echo -n "$screensize" | awk '{print $1}')
  tmux -2 new-session -d -s $TMUX_SESSION -x "$width" -y "$(($height - 1))"

  tmux split-window -v -d
  tmux select-pane -t 1
  tmux split-window -v -d
  tmux select-pane -t 0
  tmux split-window -v -d
  tmux select-pane -t 0
  tmux split-window -v -d
  tmux select-pane -t 1
  tmux split-window -v -d
  tmux select-pane -t 2
  tmux split-window -v -d

  tmux send-keys -t 0 'docker-compose -f docker-compose.dev.yaml logs -f frontend' C-m
  tmux send-keys -t 1 'docker-compose exec api bash' C-m
  tmux send-keys -t 1 'go run . serve' C-m
  tmux send-keys -t 2 'docker-compose exec unstructured bash' C-m
  tmux send-keys -t 2 'python3 src/main.py' C-m
  tmux send-keys -t 3 'docker-compose exec llamaindex bash' C-m
  tmux send-keys -t 3 'python3 src/main.py' C-m

  if [[ -n "$WITH_RUNNER" ]]; then
<<<<<<< HEAD
    tmux send-keys -t 4 'docker-compose exec dev_gpu_runner bash' C-m
    tmux send-keys -t 4 'go run . runner --api-host http://172.17.0.1 --api-token oh-hallo-insecure-token --memory 24GB --timeout-seconds 10 --runner-id dev-runner' C-m
=======
    tmux send-keys -t 3 'docker-compose -f docker-compose.dev.yaml exec dev_gpu_runner bash' C-m
    tmux send-keys -t 3 'go run . runner --api-host http://172.17.0.1 --api-token oh-hallo-insecure-token --memory 24GB --timeout-seconds 10 --runner-id dev-runner' C-m
>>>>>>> 2cf7c752
  fi

  tmux -2 attach-session -t $TMUX_SESSION
}

function stop() {
  echo "Stopping tmux session $TMUX_SESSION..."
  tmux kill-session -t $TMUX_SESSION
  echo "Removing docker containers"
  docker rm -f $(docker ps -aq) || true
}

function db() {
  local subcommand="${1-cli}"
  shift
  local containername="${1-postgres}"
  shift
  if [[ "$subcommand" == "cli" ]]; then
    docker-compose exec $containername psql --user postgres "$@"
  elif [[ "$subcommand" == "pipe" ]]; then
    docker-compose exec -T $containername psql --user postgres "$@"
  fi
}

# Regenerate test mocks
function generate() {
  go generate ./...
}

function psql() {
  db cli postgres "$@"
}

function psql_pipe() {
  db pipe postgres "$@"
}

function pgvector() {
  db cli pgvector "$@"
}

function pgvector_pipe() {
  db pipe pgvector "$@"
}

eval "$@"<|MERGE_RESOLUTION|>--- conflicted
+++ resolved
@@ -69,13 +69,8 @@
   tmux send-keys -t 3 'python3 src/main.py' C-m
 
   if [[ -n "$WITH_RUNNER" ]]; then
-<<<<<<< HEAD
-    tmux send-keys -t 4 'docker-compose exec dev_gpu_runner bash' C-m
+    tmux send-keys -t 4 'docker-compose -f docker-compose.dev.yaml exec dev_gpu_runner bash' C-m
     tmux send-keys -t 4 'go run . runner --api-host http://172.17.0.1 --api-token oh-hallo-insecure-token --memory 24GB --timeout-seconds 10 --runner-id dev-runner' C-m
-=======
-    tmux send-keys -t 3 'docker-compose -f docker-compose.dev.yaml exec dev_gpu_runner bash' C-m
-    tmux send-keys -t 3 'go run . runner --api-host http://172.17.0.1 --api-token oh-hallo-insecure-token --memory 24GB --timeout-seconds 10 --runner-id dev-runner' C-m
->>>>>>> 2cf7c752
   fi
 
   tmux -2 attach-session -t $TMUX_SESSION
