<<<<<<< HEAD
import React, { FC, useState, useMemo } from 'react'
import { styled } from '@mui/system'
=======
import React, { FC, useState } from 'react'
import { styled, useTheme } from '@mui/system'
>>>>>>> bea43953
import Typography from '@mui/material/Typography'
import Avatar from '@mui/material/Avatar'
import Alert from '@mui/material/Alert'
import Button from '@mui/material/Button'
import Box from '@mui/material/Box'
import Grid from '@mui/material/Grid'
import Link from '@mui/material/Link'
import Stepper from '@mui/material/Stepper'
import Step from '@mui/material/Step'
import StepLabel from '@mui/material/StepLabel'
import ReplayIcon from '@mui/icons-material/Replay'
import ArrowForwardIcon from '@mui/icons-material/ArrowForward'
import VisibilityIcon from '@mui/icons-material/Visibility'
import TerminalWindow from '../widgets/TerminalWindow'
import ClickLink from '../widgets/ClickLink'
import ConversationEditor from './ConversationEditor'
import LiveInteraction from './LiveInteraction'
import Row from '../widgets/Row'
import {
  SESSION_TYPE_TEXT,
  SESSION_TYPE_IMAGE,
  SESSION_MODE_INFERENCE,
  SESSION_CREATOR_SYSTEM,
  SESSION_CREATOR_USER,
  INTERACTION_STATE_EDITING,
  TEXT_DATA_PREP_STAGE_NONE,
} from '../../types'

import {
  ISessionType,
  ISessionMode,
  IInteraction,
  IServerConfig,
} from '../../types'

import {
  mapFileExtension,
  isImage,
} from '../../utils/filestore'

import {
  getTextDataPrepStageIndex,
  getTextDataPrepErrors,
  getTextDataPrepStats,
} from '../../utils/session'

const GeneratedImage = styled('img')({})

export const Interaction: FC<{
  session_id: string,
  type: ISessionType,
  mode: ISessionMode,
  interaction: IInteraction,
  serverConfig: IServerConfig,
  error?: string,
  isLast?: boolean,
  retryFinetuneErrors?: {
    (): void
  },
}> = ({
  session_id,
  type,
  mode,
  interaction,
  serverConfig,
  error = '',
  isLast = false,
  retryFinetuneErrors,
}) => {
  const [ viewingError, setViewingError ] = useState(false)
  const theme = useTheme()
  let displayMessage: string = ''
  let imageURLs: string[] = []
  let isLoading = isLast && interaction.creator == SESSION_CREATOR_SYSTEM && !interaction.finished
  
  const isImageFinetune = interaction.creator == SESSION_CREATOR_USER && type == SESSION_TYPE_IMAGE
  const isTextFinetune = interaction.creator == SESSION_CREATOR_USER && type == SESSION_TYPE_TEXT
  const dataPrepStage = interaction.data_prep_stage

  const isEditingConversations = interaction.state == INTERACTION_STATE_EDITING ? true : false
  const useErrorText = interaction.error || (isLast ? error : '')

  // in this state the last interaction is not yet "finished"
  if(isEditingConversations) {
    isLoading = false
  }

  if(isLoading) {
    // we don't display the message here - we render a LiveInteraction which handles the websockets
    // without reloading the entire app
  } else {
    if(type == SESSION_TYPE_TEXT) {
      displayMessage = interaction.message
      if(interaction.lora_dir) {
        displayMessage = 'Fine tuning complete - you can now ask the model questions...'
      }
    } else if(type == SESSION_TYPE_IMAGE) {
      if(interaction.creator == SESSION_CREATOR_USER) {
        displayMessage = interaction.message
      }
      else {
        if(interaction.lora_dir) {
          displayMessage = 'Fine tuning complete - you can now ask the model to create images...'
        } else if(mode == SESSION_MODE_INFERENCE && interaction.files && interaction.files.length > 0) {
          imageURLs = interaction.files.filter(isImage)
        }
      }
    }
  }

  const dataPrepErrors = useMemo(() => {
    return getTextDataPrepErrors(interaction)
  }, [
    interaction,
  ])

  const dataPrepStats = useMemo(() => {
    return getTextDataPrepStats(interaction)
  }, [
    interaction,
  ])

  if(!serverConfig || !serverConfig.filestore_prefix) return null

  console.log(interaction)
  return (
    <Box key={interaction.id} sx={{ display: 'flex', alignItems: 'flex-start', gap: '0.5rem', mb:2 }}>
      <Avatar sx={{ width: 24, height: 24 }}>{interaction.creator.charAt(0)}</Avatar>
      <Box sx={{ display: 'flex', flexDirection: 'column', width: '100%' }}>
        <Typography variant="subtitle2" sx={{ fontWeight: 'bold' }}>{interaction.creator.charAt(0).toUpperCase() + interaction.creator.slice(1)}</Typography>
        {
          isImageFinetune && interaction.files && interaction.files.length > 0 && (
            <Box
              sx={{
                maxHeight: '400px',
                overflowY: 'auto'
              }}
            >
              <Grid container spacing={3} direction="row" justifyContent="flex-start">
                {
                  interaction.files.length > 0 && interaction.files
                    .filter(file => {
                      return file.match(/\.txt$/i) ? false : true
                    })
                    .map((file) => {
                      const useURL = `${serverConfig.filestore_prefix}/${file}`
                      const filenameParts = file.split('/')
                      const label = interaction.metadata[filenameParts[filenameParts.length - 1]] || ''

                      return (
                        <Grid item xs={3} md={3} key={file}>
                          <Box
                            sx={{
                              display: 'flex',
                              flexDirection: 'column',
                              alignItems: 'center',
                              justifyContent: 'center',
                              color: '#999'
                            }}
                          >
                            <Box
                              component="img"
                              src={useURL}
                              sx={{
                                height: '50px',
                                border: '1px solid #000000',
                                filter: 'drop-shadow(3px 3px 5px rgba(0, 0, 0, 0.2))',
                                mb: 1,
                              }}
                            />
                            <Typography variant="caption">{label}</Typography>
                          </Box>
                        </Grid>
                      )
                    })
                    
                }
              </Grid>
            </Box>
          )
        }
        {
          isTextFinetune && interaction.files && interaction.files.length > 0 && (
            <Box
              sx={{
                maxHeight: '400px',
                overflowY: 'auto'
              }}
            >
              <Grid container spacing={3} direction="row" justifyContent="flex-start">
                {
                  interaction.files.length > 0 && interaction.files
                    .map((file) => {
                      const useURL = `${serverConfig.filestore_prefix}/${file}`
                      const filenameParts = file.split('/')
                      const filename = filenameParts[filenameParts.length - 1] || ''

                      return (
                        <Grid item xs={3} md={3} key={file}>
                          <Box
                            sx={{
                              display: 'flex',
                              flexDirection: 'column',
                              alignItems: 'center',
                              justifyContent: 'center',
                              color: '#999',
                              cursor: 'pointer',
                              overflow: "hidden"
                            }}
                            onClick={ () => {
                              window.open(useURL)
                            }}
                          >
                            <span className={`fiv-viv fiv-size-md fiv-icon-${mapFileExtension(filename)}`}></span>
                            <Typography variant="caption" sx={{
                              textAlign: 'center',
                              color: theme.palette.mode == "light" ? 'blue' : 'lightblue',
                              textDecoration: 'underline',
                            }}>{filename}</Typography>
                          </Box>
                        </Grid>
                      )
                    })
                    
                }
              </Grid>
            </Box>
          )
        }
        {
          dataPrepStage != TEXT_DATA_PREP_STAGE_NONE && (
            <Box
              sx={{
                mt: 4,
                mb: 4,
              }}
            >
              <Stepper activeStep={getTextDataPrepStageIndex(dataPrepStage)}>
                <Step>
                  <StepLabel>Extract Text</StepLabel>
                </Step>
                <Step>
                  <StepLabel>Generate Questions</StepLabel>
                </Step>
                <Step>
                  <StepLabel>Edit Questions</StepLabel>
                </Step>
              </Stepper>
            </Box>
          )
        }
        {
          isLoading && (
            <LiveInteraction
              session_id={ session_id }
              interaction={ interaction }             
            />
          )
        }
        {
          displayMessage && (
            <Typography className="interactionMessage">{ displayMessage }</Typography>
          )
        }
        {
          useErrorText && (
            <Alert severity="error">
              The system has encountered an error - 
              <ClickLink onClick={ () => {
                setViewingError(true)
              }}>
                click here
              </ClickLink>
              to view the details.
            </Alert>
          ) 
        }
        {
          isEditingConversations && session_id && dataPrepErrors.length == 0 && (
            <Box
              sx={{
                mt: 2,
              }}
            >
              <ConversationEditor
                session_id={ session_id }
              />
            </Box>
          )
        }
        {
          isEditingConversations && session_id && dataPrepErrors.length > 0 && (
            <Box
              sx={{
                mt: 2,
              }}
            >
              <Alert
                severity="success"
                sx={{
                  mb: 2,
                }}
              >
                From <strong>{ dataPrepStats.total_files }</strong> file{ dataPrepStats.total_files == 1 ? '' : 's' } we created <strong>{ dataPrepStats.total_chunks }</strong> text chunk{ dataPrepStats.total_chunks == 1 ? '' : 's' } and converted <strong>{ dataPrepStats.converted }</strong> of those into <strong>{ dataPrepStats.total_questions }</strong> questions.
              </Alert>
              <Alert
                severity="error"
                sx={{
                  mb: 2,
                }}
              >
                However, we encountered <strong>{ dataPrepStats.errors }</strong> error{ dataPrepStats.errors == 1 ? '' : 's' }, please choose how you want to proceed:
              </Alert>
              <Row>
                {
                  retryFinetuneErrors && (
                    <Button
                      variant="contained"
                      color="primary"
                      sx={{
                        mr: 1,
                      }}
                      endIcon={<ReplayIcon />}
                      onClick={ retryFinetuneErrors }
                    >
                      Retry
                    </Button>
                  )
                }
                
                <Button
                  variant="contained"
                  color="primary"
                  sx={{
                    mr: 1,
                  }}
                  endIcon={<VisibilityIcon />}
                  onClick={ () => {
                    alert('coming soon')
                  }}
                >
                  View Errors
                </Button>
                <Button
                  variant="contained"
                  color="primary"
                  sx={{
                    mr: 1,
                  }}
                  endIcon={<ArrowForwardIcon />}
                  onClick={ () => {
                    window.location.href = `/session/${session_id}/edit`
                  }}
                >
                  Ignore Errors
                </Button>
              </Row>
            </Box>
          )
        }
        {
          imageURLs.map((imageURL: string) => {
            const useURL = `${serverConfig.filestore_prefix}/${imageURL}`

            return (
              <Box
                sx={{
                  mt: 2,
                }}
                key={ useURL }
              >
                <Link
                  href={ useURL }
                  target="_blank"
                >
                  <GeneratedImage
                    sx={{
                      height: '600px',
                      maxHeight: '600px',
                      border: '1px solid #000000',
                      filter: 'drop-shadow(5px 5px 10px rgba(0, 0, 0, 0.5))',
                    }}
                    src={ useURL }
                  />  
                </Link>
              </Box>
            )
            
          })
        }
        {
          viewingError && (
            <TerminalWindow
              open
              title="Error"
              data={ useErrorText }
              onClose={ () => {
                setViewingError(false)
              }}
            /> 
          )
        }
      </Box>
    </Box>
  )   
}

export default Interaction<|MERGE_RESOLUTION|>--- conflicted
+++ resolved
@@ -1,10 +1,5 @@
-<<<<<<< HEAD
 import React, { FC, useState, useMemo } from 'react'
-import { styled } from '@mui/system'
-=======
-import React, { FC, useState } from 'react'
 import { styled, useTheme } from '@mui/system'
->>>>>>> bea43953
 import Typography from '@mui/material/Typography'
 import Avatar from '@mui/material/Avatar'
 import Alert from '@mui/material/Alert'
